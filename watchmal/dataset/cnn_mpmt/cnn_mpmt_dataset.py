--- conflicted
+++ resolved
@@ -48,12 +48,8 @@
     with mPMTs arrange in an event-display-like format.
     """
 
-<<<<<<< HEAD
-    def __init__(self, h5file, mpmt_positions_file, transforms=None, channels=None, collapse_mpmt_channels=None, channel_scaling=None, use_memmap=True):
-=======
     def __init__(self, h5file, mpmt_positions_file, transforms=None, use_new_mpmt_convention=False, channels=None,
-                 collapse_mpmt_channels=None, channel_scaling=None, geometry_file=None):
->>>>>>> 6e9744c1
+                 collapse_mpmt_channels=None, channel_scaling=None, geometry_file=None, use_memmap=True):
         """
         Constructs a dataset for CNN data. Event hit data is read in from the HDF5 file and the PMT charge data is
         formatted into an event-display-like image for input to a CNN. Each pixel of the image corresponds to one mPMT
